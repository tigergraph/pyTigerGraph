--- conflicted
+++ resolved
@@ -269,14 +269,8 @@
             if "/restpp" not in url or self.tgCloud:
                 newRestppUrl = self.host + ":"+self.gsPort+"/restpp"
                 # In tgcloud /restpp can already be in the restpp url. We want to extract everything after the port or /restpp
-<<<<<<< HEAD
-                if '/restpp' in url:
-                    url = newRestppUrl + '/' + \
-                        '/'.join(url.split(':')[2].split('/')[2:])
-=======
                 if self.tgCloud:
                     url = newRestppUrl + '/' + '/'.join(url.split(':')[2].split('/')[2:])
->>>>>>> b435cd92
                 else:
                     url = newRestppUrl + '/' + \
                         '/'.join(url.split(':')[2].split('/')[1:])
