"""Data Loaders."""

import io
import logging
import math
import os
import re
from argparse import ArgumentError
from queue import Empty, Queue
from threading import Event, Thread
from time import sleep
from typing import TYPE_CHECKING, Any, Iterator, NoReturn, Union, Tuple

if TYPE_CHECKING:
    from ..pyTigerGraph import TigerGraphConnection

import numpy as np
import pandas as pd
import torch
from kafka import KafkaAdminClient, KafkaConsumer
from kafka.admin import NewTopic

from ..pyTigerGraphException import TigerGraphException
from .utilities import install_query_file, random_string

__all__ = ["VertexLoader", "EdgeLoader", "NeighborLoader"]
__pdoc__ = {}

_udf_funcs = {
    "INT": "int_to_string",
    "BOOL": "bool_to_string",
    "FLOAT": "float_to_string",
    "DOUBLE": "float_to_string",
}


class BaseLoader:
    """Base Dataloader Class."""
    def __init__(
        self,
        graph: "TigerGraphConnection",
        loaderID: str = None,
        numBatches: int = 1,
        bufferSize: int = 4,
        outputFormat: str = "dataframe",
        kafkaAddress: str = "",
        KafkaMaxMsgSize: int = 104857600,
        kafkaNumPartitions: int = 1,
        kafkaReplicaFactor: int = 1,
        kafkaRetentionMS: int = 60000,
        kafkaAutoDelTopic: bool = True,
        kafkaAddressForConsumer: str = None,
        kafkaAddressForProducer: str = None,
        timeout: int = 300000,
    ) -> None:
        """Base Class for data loaders.

        The job of a data loader is to stream data from the TigerGraph database to the client.
        Kafka is used as the data streaming pipeline. Hence, for the data loader to work,
        a running Kafka cluster is required.

        **Note**: For the first time you initialize the loader on a graph in TigerGraph,
        the initialization might take a minute as it installs the corresponding
        query to the database and optimizes it. However, the query installation only
        needs to be done once, so it will take no time when you initialize the loader
        on the same TG graph again.

        Args:
            graph (TigerGraphConnection):
                Connection to the TigerGraph database.
            loaderID (str):
                An identifier of the loader which can be any string. It is
                also used as the Kafka topic name. If `None`, a random string
                will be generated for it. Defaults to None.
            numBatches (int):
                Number of batches to divide the desired data into. Defaults to 1.
            bufferSize (int):
                Number of data batches to prefetch and store in memory. Defaults to 4.
            outputFormat (str):
                Format of the output data of the loader. Defaults to dataframe.
            kafkaAddress (str):
                Address of the kafka broker. Defaults to localhost:9092.
            maxKafkaMsgSize (int, optional):
                Maximum size of a Kafka message in bytes.
                Defaults to 104857600.
            kafkaNumPartitions (int, optional):
                Number of partitions for the topic created by this loader.
                Defaults to 1.
            kafkaReplicaFactor (int, optional):
                Number of replications for the topic created by this loader. 
                Defaults to 1.
            kafkaRetentionMS (int, optional):
                Retention time for messages in the topic created by this
                loader in milliseconds. Defaults to 60000.
            kafkaAutoDelTopic (bool, optional):
                Whether to delete the Kafka topic once the 
                loader finishes pulling data. Defaults to True.
            kafkaAddressForConsumer (str, optional):
                Address of the kafka broker that a consumer
                should use. Defaults to be the same as `kafkaAddress`.
            kafkaAddressForProducer (str, optional):
                Address of the kafka broker that a producer
                should use. Defaults to be the same as `kafkaAddress`.
            timeout (int, optional):
                Timeout value for GSQL queries, in ms. Defaults to 300000.
        """
        # Get graph info
        self._graph = graph
        self._v_schema, _ = self._get_schema()
        # Initialize basic params
        if not loaderID:
            self.loader_id = random_string(6)
        else:
            self.loader_id = loaderID
        self.num_batches = numBatches
        self.output_format = outputFormat
        self.buffer_size = bufferSize
        self.timeout = timeout
        self._iterations = 0
        self._iterator = False
        # Kafka consumer and admin
        self.max_kafka_msg_size = KafkaMaxMsgSize
        self.kafka_address_consumer = (
            kafkaAddressForConsumer if kafkaAddressForConsumer else kafkaAddress
        )
        self.kafka_address_producer = (
            kafkaAddressForProducer if kafkaAddressForProducer else kafkaAddress
        )
        if self.kafka_address_consumer:
            try:
                self._kafka_consumer = KafkaConsumer(
                    bootstrap_servers=self.kafka_address_consumer,
                    client_id=self.loader_id,
                    max_partition_fetch_bytes=KafkaMaxMsgSize,
                    fetch_max_bytes=KafkaMaxMsgSize,
                    auto_offset_reset="earliest"
                )
                self._kafka_admin = KafkaAdminClient(
                    bootstrap_servers=self.kafka_address_consumer,
                    client_id=self.loader_id,
                )
            except:
                raise ConnectionError(
                    "Cannot reach Kafka broker. Please check Kafka settings."
                )
        self.kafka_partitions = kafkaNumPartitions
        self.kafka_replica = kafkaReplicaFactor
        self.kafka_retention_ms = kafkaRetentionMS
        self.delete_kafka_topic = kafkaAutoDelTopic
        # Thread to send requests, download and load data
        self._requester = None
        self._downloader = None
        self._reader = None
        # Queues to store tasks and data
        self._request_task_q = None
        self._download_task_q = None
        self._read_task_q = None
        self._data_q = None
        self._kafka_topic = None
        # Exit signal to terminate threads
        self._exit_event = None
        # In-memory data cache. Only used if num_batches=1
        self._data = None
        # Default mode of the loader is for training
        self._mode = "training"
        # Implement `_install_query()` that installs your query
        # self._install_query()

    def __del__(self) -> NoReturn:
        self._reset()

    def _get_schema(self) -> Tuple[dict, dict]:
        v_schema = {}
        e_schema = {}
        schema = self._graph.getSchema()
        for vtype in schema["VertexTypes"]:
            v = vtype["Name"]
            v_schema[v] = {}
            for attr in vtype["Attributes"]:
                if "ValueTypeName" in attr["AttributeType"]:
                    v_schema[v][attr["AttributeName"]] = attr["AttributeType"][
                        "ValueTypeName"
                    ]
                else:
                    v_schema[v][attr["AttributeName"]] = attr["AttributeType"]["Name"]
            if vtype["PrimaryId"]["PrimaryIdAsAttribute"]:
                v_schema[v][vtype["PrimaryId"]["AttributeName"]] = vtype["PrimaryId"][
                    "AttributeType"
                ]["Name"]
        return v_schema, e_schema

    def _validate_vertex_attributes(
        self, attributes: Union[list, dict]
    ) -> Union[list, dict]:
        if not attributes:
            return []
        if isinstance(attributes, str):
            raise ArgumentError(
                "The old string way of specifying attributes is deprecated to better support heterogeneous graphs. Please use the new format."
            )
        if isinstance(attributes, list):
            for i in range(len(attributes)):
                attributes[i] = attributes[i].strip()
            attr_set = set(attributes)
            for vtype in self._v_schema:
                allowlist = set(self._v_schema[vtype].keys())
                if attr_set - allowlist:
                    raise ArgumentError(
                        "Not all attributes are available for vertex type {}.".format(
                            vtype
                        )
                    )
        elif isinstance(attributes, dict):
            # Wait for the heterogeneous graph support
            for vtype in attributes:
                if vtype not in self._v_schema:
                    raise ArgumentError(
                        "Vertex type {} is not available in the database.".format(vtype)
                    )
                for i in range(len(attributes[vtype])):
                    attributes[vtype][i] = attributes[vtype][i].strip()
                attr_set = set(attributes[vtype])
                allowlist = set(self._v_schema[vtype].keys())
                if attr_set - allowlist:
                    raise ArgumentError(
                        "Not all attributes are available for vertex type {}.".format(
                            vtype
                        )
                    )
            raise NotImplementedError
        return attributes

    def _install_query(self) -> NoReturn:
        # Install the right GSQL query for the loader.
        self.query_name = ""
        raise NotImplementedError

<<<<<<< HEAD
=======
    def _is_query_installed(self, query_name: str) -> bool:
        target = "GET /query/{}/{}".format(self._graph.graphname, query_name)
        queries = self._graph.getInstalledQueries()
        return target in queries

    def _install_query_file(self, file_path: str, replace: dict = None) -> str:
        # Read the first line of the file to get query name. The first line should be
        # something like CREATE QUERY query_name (...
        with open(file_path) as infile:
            firstline = infile.readline()
        try:
            query_name = re.search("QUERY (.+?)\(", firstline).group(1).strip()
        except:
            raise ValueError(
                "Cannot parse the query file. It should start with CREATE QUERY ... "
            )
        # If a suffix is to be added to query name
        if replace and ("{QUERYSUFFIX}" in replace):
            query_name = query_name.replace("{QUERYSUFFIX}", replace["{QUERYSUFFIX}"])
        # If query is already installed, skip.
        if self._is_query_installed(query_name):
            return query_name
        # Otherwise, install the query from file
        with open(file_path) as infile:
            query = infile.read()
        # Replace placeholders with actual content if given
        if replace:
            for placeholder in replace:
                query = query.replace(placeholder, replace[placeholder])
        # TODO: Check if Distributed query is needed.
        query = (
            "USE GRAPH {}\n".format(self._graph.graphname)
            + query
            + "\nInstall Query {}\n".format(query_name)
        )
        print(
            "Installing and optimizing queries. It might take a minute if this is the first time you use this loader."
        )
        resp = self._graph.gsql(query)
        status = resp.splitlines()[-1]
        if "Failed" in status:
            raise ConnectionError(status)
        else:
            print(status)
        return query_name

>>>>>>> 7b51ee3b
    @staticmethod
    def _request_kafka(
        exit_event: Event,
        tgraph: "TigerGraphConnection",
        query_name: str,
        kafka_consumer: KafkaConsumer,
        kafka_admin: KafkaAdminClient,
        kafka_topic: str,
        kafka_partitions: int = 1,
        kafka_replica: int = 1,
        kafka_topic_size: int = 100000000,
        kafka_retention_ms: int = 60000,
        timeout: int = 600000,
        payload: dict = {},
        headers: dict = {},
    ) -> NoReturn:
        # Create topic if not exist
        if kafka_topic not in kafka_consumer.topics():
            new_topic = NewTopic(
                kafka_topic,
                kafka_partitions,
                kafka_replica,
                topic_configs={
                    "retention.ms": str(kafka_retention_ms),
                    "max.message.bytes": str(kafka_topic_size),
                },
            )
            resp = kafka_admin.create_topics([new_topic])
            if resp.to_object()["topic_errors"][0]["error_code"] != 0:
                raise ConnectionError(
                    "Failed to create Kafka topic {} at {}.".format(
                        kafka_topic, kafka_consumer.config["bootstrap_servers"]
                    )
                )
        # Subscribe to the topic
        kafka_consumer.subscribe([kafka_topic])
        _ = kafka_consumer.topics() # Call this to refresh metadata. Or the new subscription seems to be delayed.
        # Run query async
        # TODO: change to runInstalledQuery when it supports async mode
        _headers = {"GSQL-ASYNC": "true", "GSQL-TIMEOUT": str(timeout)}
        _headers.update(headers)
        _payload = {}
        _payload.update(payload)
        resp = tgraph._post(
            tgraph.restppUrl + "/query/" + tgraph.graphname + "/" + query_name,
            data=_payload,
            headers=_headers,
            resKey=None
        )
        # Check status
        _stat_payload = {
            "graph_name": tgraph.graphname,
            "requestid": resp["request_id"],
        }
        while not exit_event.is_set():
            status = tgraph._get(
                tgraph.restppUrl + "/query_status", params=_stat_payload
            )
            if status[0]["status"] == "running":
                sleep(1)
                continue
            elif status[0]["status"] == "success":
                res = tgraph._get(
                    tgraph.restppUrl + "/query_result", params=_stat_payload
                )
                if res[0]["kafkaError"]:
                    raise TigerGraphException(
                        "Error writing to Kafka: {}".format(res[0]["kafkaError"])
                    )
                else:
                    break
            else:
                raise TigerGraphException(
                    "Error generating data. Query {}.".format(
                        status["results"][0]["status"]
                    )
                )

    @staticmethod
    def _request_rest(
        tgraph: "TigerGraphConnection",
        query_name: str,
        read_task_q: Queue,
        timeout: int = 600000,
        payload: dict = {},
        resp_type: str = "both",
    ) -> NoReturn:
        # Run query
        resp = tgraph.runInstalledQuery(
            query_name, params=payload, timeout=timeout, usePost=True
        )
        # Put raw data into reading queue
        for i in resp:
            if resp_type == "both":
                data = ("".join(i["vertex_batch"].values()), i["edge_batch"])
            elif resp_type == "vertex":
                data = "".join(i["vertex_batch"].values())
            elif resp_type == "edge":
                data = i["edge_batch"]
            read_task_q.put(data)
        read_task_q.put(None)

    @staticmethod
    def _download_from_kafka(
        exit_event: Event,
        read_task_q: Queue,
        num_batches: int,
        out_tuple: bool,
        kafka_consumer: KafkaConsumer,
    ) -> NoReturn:
        delivered_batch = 0
        buffer = {}
        while not exit_event.is_set():
            if delivered_batch == num_batches:
                break
            resp = kafka_consumer.poll(1000)
            if not resp:
                continue
            for msgs in resp.values():
                for message in msgs:
                    key = message.key.decode("utf-8")
                    if out_tuple:
                        if key.startswith("vertex"):
                            companion_key = key.replace("vertex", "edge")
                            if companion_key in buffer:
                                read_task_q.put((message.value, buffer[companion_key]))
                                del buffer[companion_key]
                                delivered_batch += 1
                            else:
                                buffer[key] = message.value
                        elif key.startswith("edge"):
                            companion_key = key.replace("edge", "vertex")
                            if companion_key in buffer:
                                read_task_q.put((buffer[companion_key], message.value))
                                del buffer[companion_key]
                                delivered_batch += 1
                            else:
                                buffer[key] = message.value
                        else:
                            raise ValueError(
                                "Unrecognized key {} for messages in kafka".format(key)
                            )
                    else:
                        read_task_q.put(message.value)
                        delivered_batch += 1
        read_task_q.put(None)

    @staticmethod
    def _read_data(
        exit_event: Event,
        in_q: Queue,
        out_q: Queue,
        in_format: str = "vertex_bytes",
        out_format: str = "dataframe",
        v_in_feats: Union[list, dict] = [],
        v_out_labels: Union[list, dict] = [],
        v_extra_feats: Union[list, dict] = [],
        v_attr_types: dict = {},
        e_in_feats: Union[list, dict] = [],
        e_out_labels: Union[list, dict] = [],
        e_extra_feats: Union[list, dict] = [],
        e_attr_types: dict = {},
        add_self_loop: bool = False,
        reindex: bool = True,
    ) -> NoReturn:
        def attr_to_tensor(
            attributes: list, attr_types: dict, df: pd.DataFrame
        ) -> torch.Tensor:
            x = []
            for col in attributes:
                dtype = attr_types[col].lower()
                if dtype.startswith("str"):
                    raise TypeError(
                        "String type not allowed for input and output features."
                    )
                if df[col].dtype == "object":
                    x.append(df[col].str.split(expand=True).to_numpy().astype(dtype))
                else:
                    x.append(df[[col]].to_numpy().astype(dtype))
            return torch.tensor(np.hstack(x).squeeze())

        v_attributes = ["vid"] + v_in_feats + v_out_labels + v_extra_feats
        e_attributes = ["source", "target"]

        while not exit_event.is_set():
            raw = in_q.get()
            if raw is None:
                in_q.task_done()
                out_q.put(None)
                break
            vertices, edges = None, None
            if in_format == "vertex_bytes":
                # Bytes of vertices in format vid,v_in_feats,v_out_labels,v_extra_feats
                data = pd.read_csv(io.BytesIO(raw), header=None, names=v_attributes)
            elif in_format == "edge_bytes":
                # Bytes of edges in format source_vid,target_vid
                data = pd.read_csv(io.BytesIO(raw), header=None, names=e_attributes)
            elif in_format == "graph_bytes":
                # A pair of in-memory CSVs (vertex, edge)
                v_file, e_file = raw
                vertices = pd.read_csv(
                    io.BytesIO(v_file), header=None, names=v_attributes
                )
                edges = pd.read_csv(io.BytesIO(e_file), header=None, names=e_attributes)
                data = (vertices, edges)
            elif in_format == "vertex_str":
                # String of vertices in format vid,v_in_feats,v_out_labels,v_extra_feats
                data = pd.read_csv(io.StringIO(raw), header=None, names=v_attributes)
            elif in_format == "edge_str":
                # String of edges in format source_vid,target_vid
                data = pd.read_csv(io.StringIO(raw), header=None, names=e_attributes)
            elif in_format == "graph_str":
                # A pair of in-memory CSVs (vertex, edge)
                v_file, e_file = raw
                vertices = pd.read_csv(
                    io.StringIO(v_file), header=None, names=v_attributes
                )
                edges = pd.read_csv(
                    io.StringIO(e_file), header=None, names=e_attributes
                )
                data = (vertices, edges)
            else:
                raise NotImplementedError

            if out_format.lower() == "pyg" or out_format.lower() == "dgl":
                if vertices is None or edges is None:
                    raise ArgumentError(
                        "PyG or DGL format can only be used with graph output."
                    )
                if out_format.lower() == "dgl":
                    try:
                        import dgl

                        mode = "dgl"
                    except ImportError:
                        raise ImportError(
                            "DGL is not installed. Please install DGL to use DGL format."
                        )
                elif out_format.lower() == "pyg":
                    try:
                        from torch_geometric.data import Data as pygData
                        from torch_geometric.utils import add_self_loops

                        mode = "pyg"
                    except ImportError:
                        raise ImportError(
                            "PyG is not installed. Please install PyG to use PyG format."
                        )
                else:
                    raise NotImplementedError
                # Reformat as a graph.
                # Need to have a pair of tables for edges and vertices.
                # Deal with edgelist first
                if reindex:
                    vertices["tmp_id"] = range(len(vertices))
                    id_map = vertices[["vid", "tmp_id"]]
                    edges = edges.merge(id_map, left_on="source", right_on="vid")
                    edges.drop(columns=["source", "vid"], inplace=True)
                    edges = edges.merge(id_map, left_on="target", right_on="vid")
                    edges.drop(columns=["target", "vid"], inplace=True)
                    edges = edges[["tmp_id_x", "tmp_id_y"]]
                if mode == "dgl":
                    edges = torch.tensor(edges.to_numpy().T, dtype=torch.long)
                    data = dgl.graph(data=(edges[0], edges[1]))
                    if add_self_loop:
                        data = dgl.add_self_loop(data)
                elif mode == "pyg":
                    data = pygData()
                    edges = torch.tensor(edges.to_numpy().T, dtype=torch.long)
                    if add_self_loop:
                        edges = add_self_loops(edges)[0]
                    data["edge_index"] = edges
                del edges
                # Deal with vertex attributes next
                if v_in_feats:
                    if mode == "dgl":
                        data.ndata["feat"] = attr_to_tensor(
                            v_in_feats, v_attr_types, vertices
                        )
                    elif mode == "pyg":
                        data["x"] = attr_to_tensor(v_in_feats, v_attr_types, vertices)
                if v_out_labels:
                    if mode == "dgl":
                        data.ndata["label"] = attr_to_tensor(
                            v_out_labels, v_attr_types, vertices
                        )
                    elif mode == "pyg":
                        data["y"] = attr_to_tensor(v_out_labels, v_attr_types, vertices)
                if v_extra_feats:
                    if mode == "dgl":
                        data.extra_data = {}
                    for col in v_extra_feats:
                        dtype = v_attr_types[col].lower()
                        if dtype.startswith("str"):
                            if mode == "dgl":
                                data.extra_data[col] = vertices[col].to_list()
                            elif mode == "pyg":
                                data[col] = vertices[col].to_list()
                        elif vertices[col].dtype == "object":
                            if mode == "dgl":
                                data.ndata[col] = torch.tensor(
                                    vertices[col]
                                    .str.split(expand=True)
                                    .to_numpy()
                                    .astype(dtype)
                                )
                            elif mode == "pyg":
                                data[col] = torch.tensor(
                                    vertices[col]
                                    .str.split(expand=True)
                                    .to_numpy()
                                    .astype(dtype)
                                )
                        else:
                            if mode == "dgl":
                                data.ndata[col] = torch.tensor(
                                    vertices[col].to_numpy().astype(dtype)
                                )
                            elif mode == "pyg":
                                data[col] = torch.tensor(
                                    vertices[col].to_numpy().astype(dtype)
                                )
                del vertices
            elif out_format.lower() == "dataframe":
                pass
            else:
                raise NotImplementedError
            out_q.put(data)
            in_q.task_done()

    def _start(self) -> None:
        # This is a template. Implement your own logics here.
        # Create task and result queues
        self._request_task_q = Queue()
        self._read_task_q = Queue()
        self._data_q = Queue(self._buffer_size)
        self._exit_event = Event()

        # Start requesting thread. Finish with your logic.
        self._requester = Thread(target=self._request_kafka, args=())
        self._requester.start()

        # Start downloading thread. Finish with your logic.
        self._downloader = Thread(target=self._download_from_kafka, args=())
        self._downloader.start()

        # Start reading thread. Finish with your logic.
        self._reader = Thread(target=self._read_data, args=())
        self._reader.start()

        raise NotImplementedError

    def __iter__(self) -> Iterator:
        if self.num_batches == 1:
            return iter([self.data])
        self._reset()
        self._start()
        self._iterations += 1
        self._iterator = True
        return self

    def __next__(self) -> Any:
        if not self._iterator:
            raise TypeError(
                "Not an iterator. Call `iter` on it first or use it in a for loop."
            )
        if not self._data_q:
            self._iterator = False
            raise StopIteration
        data = self._data_q.get()
        if data is None:
            self._iterator = False
            raise StopIteration
        return data

    @property
    def data(self) -> Any:
        """Return the last data read from the queue."""
        if self.num_batches == 1:
            if self._data is None:
                self._reset()
                self._start()
                self._data = self._data_q.get()
            return self._data
        else:
            return self

    def _reset(self) -> None:
        logging.debug("Resetting the loader")
        if self._exit_event:
            self._exit_event.set()
        if self._request_task_q:
            self._request_task_q.put(None)
        if self._download_task_q:
            self._download_task_q.put(None)
        if self._read_task_q:
            while True:
                try:
                    self._read_task_q.get(block=False)
                except Empty:
                    break
            self._read_task_q.put(None)
        if self._data_q:
            while True:
                try:
                    self._data_q.get(block=False)
                except Empty:
                    break
        if self._requester:
            self._requester.join()
        if self._downloader:
            self._downloader.join()
        if self._reader:
            self._reader.join()
        del self._request_task_q, self._download_task_q, self._read_task_q, self._data_q
        self._exit_event = None
        self._requester, self._downloader, self._reader = None, None, None
        self._request_task_q, self._download_task_q, self._read_task_q, self._data_q = (
            None,
            None,
            None,
            None,
        )
        if self.delete_kafka_topic:
            if self._kafka_topic:
                self._kafka_consumer.unsubscribe()
                resp = self._kafka_admin.delete_topics([self._kafka_topic])
                del_res = resp.to_object()["topic_error_codes"][0]
                if del_res["error_code"] != 0:
                    raise TigerGraphException(
                        "Failed to delete topic {}".format(del_res["topic"])
                    )
                self._kafka_topic = None
        logging.debug("Successfully reset the loader")

    def fetch(self, payload: dict) -> None:
        """Fetch the specific data instances for inference/prediction.

        Args:
            payload (dict): The JSON payload to send to the API.
        """
        if self._mode == "training":
            print(
                "Loader is in training mode. Please call `inference()` function to switch to inference mode."
            )

        # Send request
        # Parse data
        # Return data
        raise NotImplementedError


class NeighborLoader(BaseLoader):
    """Neighbor Loader."""
    def __init__(
        self,
        graph: "TigerGraphConnection",
        v_in_feats: Union[list, dict] = None,
        v_out_labels: Union[list, dict] = None,
        v_extra_feats: Union[list, dict] = None,
        batch_size: int = None,
        num_batches: int = 1,
        num_neighbors: int = 10,
        num_hops: int = 2,
        shuffle: bool = False,
        filter_by: str = None,
        output_format: str = "PyG",
        add_self_loop: bool = False,
        loader_id: str = None,
        buffer_size: int = 4,
        kafka_address: str = None,
        kafka_max_msg_size: int = 104857600,
        kafka_num_partitions: int = 1,
        kafka_replica_factor: int = 1,
        kafka_retention_ms: int = 60000,
        kafka_auto_del_topic: bool = True,
        kafka_address_consumer: str = None,
        kafka_address_producer: str = None,
        timeout: int = 300000,
    ) -> None:
        """A data loader that performs neighbor sampling as introduced in the
        [Inductive Representation Learning on Large Graphs](https://arxiv.org/abs/1706.02216) paper.

        Specifically, it first chooses `batch_size` number of vertices as seeds,
        then picks `num_neighbors` number of neighbors of each seed at random,
        then `num_neighbors` neighbors of each neighbor, and repeat for `num_hops`.
        This generates one subgraph. As you loop through this data loader, every
        vertex will at some point be chosen as a seed and you will get the subgraph
        expanded from the seed. If you want to limit seeds to certain vertices, the boolean
        attribute provided to `filter_by` will be used to indicate which vertices can be
        included as seeds.

        **Note**: For the first time you initialize the loader on a graph in TigerGraph,
        the initialization might take a minute as it installs the corresponding
        query to the database and optimizes it. However, the query installation only
        needs to be done once, so it will take no time when you initialize the loader
        on the same TG graph again.

        There are two ways to use the data loader. See [here](https://github.com/TigerGraph-DevLabs/mlworkbench-docs/blob/main/tutorials/basics/2_dataloaders.ipynb)
        for examples.

        * First, it can be used as an iterable, which means you can loop through
          it to get every batch of data. If you load all data at once (`num_batches=1`),
          there will be only one batch (of all the data) in the iterator.
        * Second, you can access the `data` property of the class directly. If there is
          only one batch of data to load, it will give you the batch directly instead
          of an iterator, which might make more sense in that case. If there are
          multiple batches of data to load, it will return the loader itself.

        Args:
            graph (TigerGraphConnection):
                Connection to the TigerGraph database.
            v_in_feats (list, optional):
                Vertex attributes to be used as input features.
                Only numeric and boolean attributes are allowed. The type of an attrbiute
                is automatically determined from the database schema. Defaults to None.
            v_out_labels (list, optional):
                Vertex attributes to be used as labels for
                prediction. Only numeric and boolean attributes are allowed. Defaults to None.
            v_extra_feats (list, optional):
                Other attributes to get such as indicators of
                train/test data. All types of attributes are allowed. Defaults to None.
            batch_size (int, optional):
                Number of vertices as seeds in each batch.
                Defaults to None.
            num_batches (int, optional):
                Number of batches to split the vertices into as seeds.
                Defaults to 1.
            num_neighbors (int, optional):
                Number of neighbors to sample for each vertex.
                Defaults to 10.
            num_hops (int, optional):
                Number of hops to traverse when sampling neighbors.
                Defaults to 2.
            shuffle (bool, optional):
                Whether to shuffle the vertices before loading data.
                Defaults to False.
            filter_by (str, optional):
                A boolean attribute used to indicate which vertices
                can be included as seeds. Defaults to None.
            output_format (str, optional):
                Format of the output data of the loader. Only
                "PyG", "DGL" and "dataframe" are supported. Defaults to "PyG".
            add_self_loop (bool, optional):
                Whether to add self-loops to the graph. Defaults to False.
            loader_id (str, optional):
                An identifier of the loader which can be any string. It is
                also used as the Kafka topic name. If `None`, a random string will be generated
                for it. Defaults to None.
            buffer_size (int, optional):
                Number of data batches to prefetch and store in memory. Defaults to 4.
            kafka_address (str, optional):
                Address of the kafka broker. Defaults to None.
            kafka_max_msg_size (int, optional):
                Maximum size of a Kafka message in bytes.
                Defaults to 104857600.
            kafka_num_partitions (int, optional):
                Number of partitions for the topic created by this loader.
                Defaults to 1.
            kafka_replica_factor (int, optional):
                Number of replications for the topic created by this
                loader. Defaults to 1.
            kafka_auto_del_topic (bool, optional):
                Whether to delete the Kafka topic once the 
                loader finishes pulling data. Defaults to True.
            kafka_retention_ms (int, optional):
                Retention time for messages in the topic created by this
                loader in milliseconds. Defaults to 60000.
            kafka_address_consumer (str, optional):
                Address of the kafka broker that a consumer
                should use. Defaults to be the same as `kafkaAddress`.
            kafka_address_producer (str, optional):
                Address of the kafka broker that a producer
                should use. Defaults to be the same as `kafkaAddress`.
            timeout (int, optional):
                Timeout value for GSQL queries, in ms. Defaults to 300000.
        """
        super().__init__(
            graph,
            loader_id,
            num_batches,
            buffer_size,
            output_format,
            kafka_address,
            kafka_max_msg_size,
            kafka_num_partitions,
            kafka_replica_factor,
            kafka_retention_ms,
            kafka_auto_del_topic,
            kafka_address_consumer,
            kafka_address_producer,
            timeout,
        )
        # Resolve attributes
        self.v_in_feats = self._validate_vertex_attributes(v_in_feats)
        self.v_out_labels = self._validate_vertex_attributes(v_out_labels)
        self.v_extra_feats = self._validate_vertex_attributes(v_extra_feats)
        # Initialize parameters for the query
        self._payload = {}
        if batch_size:
            # If batch_size is given, calculate the number of batches
            num_vertices_by_type = self._graph.getVertexCount("*")
            if filter_by:
                num_vertices = sum(
                    self._graph.getVertexCount(k, where="{}!=0".format(filter_by))
                    for k in num_vertices_by_type
                )
            else:
                num_vertices = sum(num_vertices_by_type.values())
            self.num_batches = math.ceil(num_vertices / batch_size)
        else:
            # Otherwise, take the number of batches as is.
            self.num_batches = num_batches
        self._payload["num_batches"] = self.num_batches
        self._payload["num_neighbors"] = num_neighbors
        self._payload["num_hops"] = num_hops
        if filter_by:
            self._payload["filter_by"] = filter_by
        self._payload["shuffle"] = shuffle
        if self.kafka_address_producer:
            self._payload["kafka_address"] = self.kafka_address_producer
        # kafka_topic will be filled in later.
        # Output
        self.add_self_loop = add_self_loop
        # Install query
        self.query_name = self._install_query()

    def _install_query(self):
        # Install the right GSQL query for the loader.
        v_attr_names = self.v_in_feats + self.v_out_labels + self.v_extra_feats
        query_replace = {"{QUERYSUFFIX}": "_".join(v_attr_names)}
        attr_types = next(iter(self._v_schema.values()))
        if v_attr_names:
            query_print = '+","+'.join(
                "{}(s.{})".format(_udf_funcs[attr_types[attr]], attr)
                for attr in v_attr_names
            )
            query_replace["{VERTEXATTRS}"] = query_print
        else:
            query_replace['+ "," + {VERTEXATTRS}'] = ""
        query_path = os.path.join(
            os.path.dirname(os.path.abspath(__file__)),
            "gsql",
            "dataloaders",
            "neighbor_loader.gsql",
        )
        return install_query_file(self._graph, query_path, query_replace)

    def _start(self) -> None:
        # Create task and result queues
        self._read_task_q = Queue(self.buffer_size * 2)
        self._data_q = Queue(self.buffer_size)
        self._exit_event = Event()

        # Start requesting thread.
        if self.kafka_address_consumer:
            # If using kafka
            self._kafka_topic = "{}_{}".format(self.loader_id, self._iterations)
            self._payload["kafka_topic"] = self._kafka_topic
            self._requester = Thread(
                target=self._request_kafka,
                args=(
                    self._exit_event,
                    self._graph,
                    self.query_name,
                    self._kafka_consumer,
                    self._kafka_admin,
                    self._kafka_topic,
                    self.kafka_partitions,
                    self.kafka_replica,
                    self.max_kafka_msg_size,
                    self.kafka_retention_ms,
                    self.timeout,
                    self._payload,
                ),
            )
        else:
            # Otherwise, use rest api
            self._requester = Thread(
                target=self._request_rest,
                args=(
                    self._graph,
                    self.query_name,
                    self._read_task_q,
                    self.timeout,
                    self._payload,
                    "both",
                ),
            )
        self._requester.start()

        # If using Kafka, start downloading thread.
        if self.kafka_address_consumer:
            self._downloader = Thread(
                target=self._download_from_kafka,
                args=(
                    self._exit_event,
                    self._read_task_q,
                    self.num_batches,
                    True,
                    self._kafka_consumer,
                ),
            )
            self._downloader.start()

        # Start reading thread.
        v_attr_types = next(iter(self._v_schema.values()))
        v_attr_types["is_seed"] = "bool"
        if self.kafka_address_consumer:
            raw_format = "graph_bytes"
        else:
            raw_format = "graph_str"
        self._reader = Thread(
            target=self._read_data,
            args=(
                self._exit_event,
                self._read_task_q,
                self._data_q,
                raw_format,
                self.output_format,
                self.v_in_feats,
                self.v_out_labels,
                self.v_extra_feats + ["is_seed"],
                v_attr_types,
                [],
                [],
                [],
                {},
                self.add_self_loop,
                True,
            ),
        )
        self._reader.start()


class EdgeLoader(BaseLoader):
    """Edge Loader."""
    def __init__(
        self,
        graph: "TigerGraphConnection",
        batch_size: int = None,
        num_batches: int = 1,
        shuffle: bool = False,
        filter_by: str = None,
        output_format: str = "dataframe",
        loader_id: str = None,
        buffer_size: int = 4,
        kafka_address: str = None,
        kafka_max_msg_size: int = 104857600,
        kafka_num_partitions: int = 1,
        kafka_replica_factor: int = 1,
        kafka_retention_ms: int = 60000,
        kafka_auto_del_topic: bool = True,
        kafka_address_consumer: str = None,
        kafka_address_producer: str = None,
        timeout: int = 300000,
    ) -> None:
        """Data loader that pulls batches of edges from database.
        Edge attributes are not supported.

        Specifically, it divides edges into `num_batches` and returns each batch separately.
        The boolean attribute provided to `filter_by` indicates which edges are included.
        If you need random batches, set `shuffle` to True.

        **Note**: For the first time you initialize the loader on a graph in TigerGraph,
        the initialization might take a minute as it installs the corresponding
        query to the database and optimizes it. However, the query installation only
        needs to be done once, so it will take no time when you initialize the loader
        on the same TG graph again.

        There are two ways to use the data loader.
        See [here](https://github.com/TigerGraph-DevLabs/mlworkbench-docs/blob/main/tutorials/basics/2_dataloaders.ipynb)
        for examples.

        * First, it can be used as an iterable, which means you can loop through
          it to get every batch of data. If you load all edges at once (`num_batches=1`),
          there will be only one batch (of all the edges) in the iterator.
        * Second, you can access the `data` property of the class directly. If there is
          only one batch of data to load, it will give you the batch directly instead
          of an iterator, which might make more sense in that case. If there are
          multiple batches of data to load, it will return the loader again.

        Args:
            graph (TigerGraphConnection):
                Connection to the TigerGraph database.
            batch_size (int, optional): 
                Number of edges in each batch.
                Defaults to None.
            num_batches (int, optional):
                Number of batches to split the edges.
                Defaults to 1.
            shuffle (bool, optional):
                Whether to shuffle the edges before loading data.
                Defaults to False.
            filter_by (str, optional):
                A boolean attribute used to indicate which edges
                are included. Defaults to None.
            output_format (str, optional):
                Format of the output data of the loader. Only
                "dataframe" is supported. Defaults to "dataframe".
            loader_id (str, optional):
                An identifier of the loader which can be any string. It is
                also used as the Kafka topic name. If `None`, a random string will be generated
                for it. Defaults to None.
            buffer_size (int, optional):
                Number of data batches to prefetch and store in memory. Defaults to 4.
            kafka_address (str, optional):
                Address of the kafka broker. Defaults to None.
            kafka_max_msg_size (int, optional):
                Maximum size of a Kafka message in bytes.
                Defaults to 104857600.
            kafka_num_partitions (int, optional):
                Number of partitions for the topic created by this loader.
                Defaults to 1.
            kafka_replica_factor (int, optional):
                Number of replications for the topic created by this
                loader. Defaults to 1.
            kafka_retention_ms (int, optional):
                Retention time for messages in the topic created by this
                loader in milliseconds. Defaults to 60000.
            kafka_auto_del_topic (bool, optional):
                Whether to delete the Kafka topic once the 
                loader finishes pulling data. Defaults to True.
            kafka_address_consumer (str, optional):
                Address of the kafka broker that a consumer
                should use. Defaults to be the same as `kafkaAddress`.
            kafka_address_producer (str, optional):
                Address of the kafka broker that a producer
                should use. Defaults to be the same as `kafkaAddress`.
            timeout (int, optional):
                Timeout value for GSQL queries, in ms. Defaults to 300000.
        """
        super().__init__(
            graph,
            loader_id,
            num_batches,
            buffer_size,
            output_format,
            kafka_address,
            kafka_max_msg_size,
            kafka_num_partitions,
            kafka_replica_factor,
            kafka_retention_ms,
            kafka_auto_del_topic,
            kafka_address_consumer,
            kafka_address_producer,
            timeout,
        )
        # Initialize parameters for the query
        self._payload = {}
        if batch_size:
            # If batch_size is given, calculate the number of batches
            num_edges_by_type = self._graph.getEdgeCount("*")
            if filter_by:
                # TODO: use getEdgeCountFrom
                num_edges = sum(
                    self._graph.getEdgeCount(k, where="{}!=0".format(filter_by))
                    for k in num_edges_by_type
                )
                raise NotImplementedError
            else:
                num_edges = sum(num_edges_by_type.values())
            self.num_batches = math.ceil(num_edges / batch_size)
        else:
            # Otherwise, take the number of batches as is.
            self.num_batches = num_batches
        # Initialize the exporter
        self._payload["num_batches"] = self.num_batches
        if filter_by:
            self._payload["filter_by"] = filter_by
        self._payload["shuffle"] = shuffle
        if self.kafka_address_producer:
            self._payload["kafka_address"] = self.kafka_address_producer
        # kafka_topic will be filled in later.
        # Output
        # Install query
        self.query_name = self._install_query()

    def _install_query(self):
        # Install the right GSQL query for the loader.
        query_path = os.path.join(
            os.path.dirname(os.path.abspath(__file__)),
            "gsql",
            "dataloaders",
            "edge_loader.gsql",
        )
        return install_query_file(self._graph, query_path)

    def _start(self) -> None:
        # Create task and result queues
        self._read_task_q = Queue(self.buffer_size * 2)
        self._data_q = Queue(self.buffer_size)
        self._exit_event = Event()

        # Start requesting thread.
        if self.kafka_address_consumer:
            # If using kafka
            self._kafka_topic = "{}_{}".format(self.loader_id, self._iterations)
            self._payload["kafka_topic"] = self._kafka_topic
            self._requester = Thread(
                target=self._request_kafka,
                args=(
                    self._exit_event,
                    self._graph,
                    self.query_name,
                    self._kafka_consumer,
                    self._kafka_admin,
                    self._kafka_topic,
                    self.kafka_partitions,
                    self.kafka_replica,
                    self.max_kafka_msg_size,
                    self.kafka_retention_ms,
                    self.timeout,
                    self._payload,
                ),
            )
        else:
            # Otherwise, use rest api
            self._requester = Thread(
                target=self._request_rest,
                args=(
                    self._graph,
                    self.query_name,
                    self._read_task_q,
                    self.timeout,
                    self._payload,
                    "edge",
                ),
            )
        self._requester.start()

        # If using Kafka, start downloading thread.
        if self.kafka_address_consumer:
            self._downloader = Thread(
                target=self._download_from_kafka,
                args=(
                    self._exit_event,
                    self._read_task_q,
                    self.num_batches,
                    False,
                    self._kafka_consumer,
                ),
            )
            self._downloader.start()

        # Start reading thread.
        if self.kafka_address_consumer:
            raw_format = "edge_bytes"
        else:
            raw_format = "edge_str"
        self._reader = Thread(
            target=self._read_data,
            args=(
                self._exit_event,
                self._read_task_q,
                self._data_q,
                raw_format,
                self.output_format,
            ),
        )
        self._reader.start()


class VertexLoader(BaseLoader):
    """Vertex Loader."""
    def __init__(
        self,
        graph: "TigerGraphConnection",
        attributes: Union[list, dict] = None,
        batch_size: int = None,
        num_batches: int = 1,
        shuffle: bool = False,
        filter_by: str = None,
        output_format: str = "dataframe",
        loader_id: str = None,
        buffer_size: int = 4,
        kafka_address: str = None,
        kafka_max_msg_size: int = 104857600,
        kafka_num_partitions: int = 1,
        kafka_replica_factor: int = 1,
        kafka_retention_ms: int = 60000,
        kafka_auto_del_topic: bool = True,
        kafka_address_consumer: str = None,
        kafka_address_producer: str = None,
        timeout: int = 300000,
    ) -> None:
        """Data loader that pulls batches of vertices from database.

        Specifically, it divides vertices into `num_batches` and returns each batch separately.
        The boolean attribute provided to `filter_by` indicates which vertices are included.
        If you need random batches, set `shuffle` to True.

        **Note**: For the first time you initialize the loader on a graph in TigerGraph,
        the initialization might take a minute as it installs the corresponding
        query to the database and optimizes it. However, the query installation only
        needs to be done once, so it will take no time when you initialize the loader
        on the same TG graph again.

        There are two ways to use the data loader.
        See [here](https://github.com/TigerGraph-DevLabs/mlworkbench-docs/blob/main/tutorials/basics/2_dataloaders.ipynb)
        for examples.

        * First, it can be used as an iterable, which means you can loop through
          it to get every batch of data. If you load all vertices at once (`num_batches=1`),
          there will be only one batch (of all the vertices) in the iterator.
        * Second, you can access the `data` property of the class directly. If there is
          only one batch of data to load, it will give you the batch directly instead
          of an iterator, which might make more sense in that case. If there are
          multiple batches of data to load, it will return the loader again.

        Args:
            graph (TigerGraphConnection):
                Connection to the TigerGraph database.
            attributes (list, optional):
                Vertex attributes to be included. Defaults to None.
            batch_size (int, optional):
                Number of vertices in each batch.
                Defaults to None.
            num_batches (int, optional):
                Number of batches to split the vertices.
                Defaults to 1.
            shuffle (bool, optional):
                Whether to shuffle the vertices before loading data.
                Defaults to False.
            filter_by (str, optional):
                A boolean attribute used to indicate which vertices
                can be included. Defaults to None.
            output_format (str, optional):
                Format of the output data of the loader. Only
                "dataframe" is supported. Defaults to "dataframe".
            loader_id (str, optional):
                An identifier of the loader which can be any string. It is
                also used as the Kafka topic name. If `None`, a random string will be generated
                for it. Defaults to None.
            buffer_size (int, optional):
                Number of data batches to prefetch and store in memory. Defaults to 4.
            kafka_address (str, optional):
                Address of the kafka broker. Defaults to None.
            kafka_max_msg_size (int, optional):
                Maximum size of a Kafka message in bytes.
                Defaults to 104857600.
            kafka_num_partitions (int, optional):
                Number of partitions for the topic created by this loader.
                Defaults to 1.
            kafka_replica_factor (int, optional):
                Number of replications for the topic created by this
                loader. Defaults to 1.
            kafka_retention_ms (int, optional):
                Retention time for messages in the topic created by this
                loader in milliseconds. Defaults to 60000.
            kafka_auto_del_topic (bool, optional):
                Whether to delete the Kafka topic once the 
                loader finishes pulling data. Defaults to True.
            kafka_address_consumer (str, optional):
                Address of the kafka broker that a consumer
                should use. Defaults to be the same as `kafkaAddress`.
            kafka_address_producer (str, optional):
                Address of the kafka broker that a producer
                should use. Defaults to be the same as `kafkaAddress`.
            timeout (int, optional):
                Timeout value for GSQL queries, in ms. Defaults to 300000.
        """
        super().__init__(
            graph,
            loader_id,
            num_batches,
            buffer_size,
            output_format,
            kafka_address,
            kafka_max_msg_size,
            kafka_num_partitions,
            kafka_replica_factor,
            kafka_retention_ms,
            kafka_auto_del_topic,
            kafka_address_consumer,
            kafka_address_producer,
            timeout,
        )
        # Resolve attributes
        self.attributes = self._validate_vertex_attributes(attributes)
        # Initialize parameters for the query
        self._payload = {}
        if batch_size:
            # If batch_size is given, calculate the number of batches
            num_vertices_by_type = self._graph.getVertexCount("*")
            if filter_by:
                num_vertices = sum(
                    self._graph.getVertexCount(k, where="{}!=0".format(filter_by))
                    for k in num_vertices_by_type
                )
            else:
                num_vertices = sum(num_vertices_by_type.values())
            self.num_batches = math.ceil(num_vertices / batch_size)
        else:
            # Otherwise, take the number of batches as is.
            self.num_batches = num_batches
        self._payload["num_batches"] = self.num_batches
        if filter_by:
            self._payload["filter_by"] = filter_by
        self._payload["shuffle"] = shuffle
        if self.kafka_address_producer:
            self._payload["kafka_address"] = self.kafka_address_producer
        # kafka_topic will be filled in later.
        # Install query
        self.query_name = self._install_query()

    def _install_query(self) -> str:
        # Install the right GSQL query for the loader.
        v_attr_names = self.attributes
        query_replace = {"{QUERYSUFFIX}": "_".join(v_attr_names)}
        attr_types = next(iter(self._v_schema.values()))
        if v_attr_names:
            query_print = '+","+'.join(
                "{}(s.{})".format(_udf_funcs[attr_types[attr]], attr)
                for attr in v_attr_names
            )
            query_replace["{VERTEXATTRS}"] = query_print
        else:
            query_replace['+ "," + {VERTEXATTRS}'] = ""
        query_path = os.path.join(
            os.path.dirname(os.path.abspath(__file__)),
            "gsql",
            "dataloaders",
            "vertex_loader.gsql",
        )
        return install_query_file(self._graph, query_path, query_replace)

    def _start(self) -> None:
        # Create task and result queues
        self._read_task_q = Queue(self.buffer_size * 2)
        self._data_q = Queue(self.buffer_size)
        self._exit_event = Event()

        # Start requesting thread.
        if self.kafka_address_consumer:
            # If using kafka
            self._kafka_topic = "{}_{}".format(self.loader_id, self._iterations)
            self._payload["kafka_topic"] = self._kafka_topic
            self._requester = Thread(
                target=self._request_kafka,
                args=(
                    self._exit_event,
                    self._graph,
                    self.query_name,
                    self._kafka_consumer,
                    self._kafka_admin,
                    self._kafka_topic,
                    self.kafka_partitions,
                    self.kafka_replica,
                    self.max_kafka_msg_size,
                    self.kafka_retention_ms,
                    self.timeout,
                    self._payload,
                ),
            )
        else:
            # Otherwise, use rest api
            self._requester = Thread(
                target=self._request_rest,
                args=(
                    self._graph,
                    self.query_name,
                    self._read_task_q,
                    self.timeout,
                    self._payload,
                    "vertex",
                ),
            )
        self._requester.start()

        # If using Kafka, start downloading thread.
        if self.kafka_address_consumer:
            self._downloader = Thread(
                target=self._download_from_kafka,
                args=(
                    self._exit_event,
                    self._read_task_q,
                    self.num_batches,
                    False,
                    self._kafka_consumer,
                ),
            )
            self._downloader.start()

        # Start reading thread.
        v_attr_types = next(iter(self._v_schema.values()))
        if self.kafka_address_consumer:
            raw_format = "vertex_bytes"
        else:
            raw_format = "vertex_str"
        self._reader = Thread(
            target=self._read_data,
            args=(
                self._exit_event,
                self._read_task_q,
                self._data_q,
                raw_format,
                self.output_format,
                self.attributes,
                [],
                [],
                v_attr_types,
                [],
                [],
                [],
                {},
            ),
        )
        self._reader.start()


class GraphLoader(BaseLoader):
    """Graph Loader."""
    def __init__(
        self,
        graph: "TigerGraphConnection",
        v_in_feats: Union[list, dict] = None,
        v_out_labels: Union[list, dict] = None,
        v_extra_feats: Union[list, dict] = None,
        batch_size: int = None,
        num_batches: int = 1,
        shuffle: bool = False,
        filter_by: str = None,
        output_format: str = "PyG",
        add_self_loop: bool = False,
        loader_id: str = None,
        buffer_size: int = 4,
        kafka_address: str = None,
        kafka_max_msg_size: int = 104857600,
        kafka_num_partitions: int = 1,
        kafka_replica_factor: int = 1,
        kafka_retention_ms: int = 60000,
        kafka_auto_del_topic: bool = True,
        kafka_address_consumer: str = None,
        kafka_address_producer: str = None,
        timeout: int = 300000,
    ) -> None:
        """Data loader that pulls batches of vertices and edges from database.

        Different from NeighborLoader which produces connected subgraphs, this loader
        generates (random) batches of edges and vertices attached to those edges.

        **Note**: For the first time you initialize the loader on a graph in TigerGraph,
        the initialization might take a minute as it installs the corresponding
        query to the database and optimizes it. However, the query installation only
        needs to be done once, so it will take no time when you initialize the loader
        on the same TG graph again.

        There are two ways to use the data loader. See [here](https://github.com/TigerGraph-DevLabs/mlworkbench-docs/blob/main/tutorials/basics/2_dataloaders.ipynb)
        for examples.

        * First, it can be used as an iterable, which means you can loop through
          it to get every batch of data. If you load all data at once (`num_batches=1`),
          there will be only one batch (of all the data) in the iterator.
        * Second, you can access the `data` property of the class directly. If there is
          only one batch of data to load, it will give you the batch directly instead
          of an iterator, which might make more sense in that case. If there are
          multiple batches of data to load, it will return the loader itself.

        Args:
            graph (TigerGraphConnection):
                Connection to the TigerGraph database.
            v_in_feats (list, optional):
                Vertex attributes to be used as input features.
                Only numeric and boolean attributes are allowed. The type of an attrbiute
                is automatically determined from the database schema. Defaults to None.
            v_out_labels (list, optional):
                Vertex attributes to be used as labels for
                prediction. Only numeric and boolean attributes are allowed. Defaults to None.
            v_extra_feats (list, optional):
                Other attributes to get such as indicators of
                train/test data. All types of attributes are allowed. Defaults to None.
            batch_size (int, optional): 
                Number of edges in each batch.
                Defaults to None.
            num_batches (int, optional):
                Number of batches to split the edges.
                Defaults to 1.
            shuffle (bool, optional):
                Whether to shuffle the data before loading.
                Defaults to False.
            filter_by (str, optional):  
                A boolean attribute used to indicate which edges
                can be included. Defaults to None.
            output_format (str, optional):
                Format of the output data of the loader. Only
                "PyG", "DGL" and "dataframe" are supported. Defaults to "dataframe".
            add_self_loop (bool, optional):
                Whether to add self-loops to the graph. Defaults to False.
            loader_id (str, optional):
                An identifier of the loader which can be any string. It is
                also used as the Kafka topic name. If `None`, a random string will be generated
                for it. Defaults to None.
            buffer_size (int, optional):
                Number of data batches to prefetch and store in memory. Defaults to 4.
            kafka_address (str, optional):
                Address of the kafka broker. Defaults to None.
            kafka_max_msg_size (int, optional):
                Maximum size of a Kafka message in bytes.
                Defaults to 104857600.
            kafka_num_partitions (int, optional):
                Number of partitions for the topic created by this loader.
                Defaults to 1.
            kafka_replica_factor (int, optional):
                Number of replications for the topic created by this loader.
                Defaults to 1.
            kafka_retention_ms (int, optional):
                Retention time for messages in the topic created by this
                loader in milliseconds. Defaults to 60000.
            kafka_auto_del_topic (bool, optional):
                Whether to delete the Kafka topic once the 
                loader finishes pulling data. Defaults to True.
            kafka_address_consumer (str, optional): 
                Address of the kafka broker that a consumer
                should use. Defaults to be the same as `kafkaAddress`.
            kafka_address_producer (str, optional):
                Address of the kafka broker that a producer
                should use. Defaults to be the same as `kafkaAddress`.
            timeout (int, optional):
                Timeout value for GSQL queries, in ms. Defaults to 300000.
        """
        super().__init__(
            graph,
            loader_id,
            num_batches,
            buffer_size,
            output_format,
            kafka_address,
            kafka_max_msg_size,
            kafka_num_partitions,
            kafka_replica_factor,
            kafka_retention_ms,
            kafka_auto_del_topic,
            kafka_address_consumer,
            kafka_address_producer,
            timeout,
        )
        # Resolve attributes
        self.v_in_feats = self._validate_vertex_attributes(v_in_feats)
        self.v_out_labels = self._validate_vertex_attributes(v_out_labels)
        self.v_extra_feats = self._validate_vertex_attributes(v_extra_feats)
        # Initialize parameters for the query
        self._payload = {}
        if batch_size:
            # If batch_size is given, calculate the number of batches
            num_edges_by_type = self._graph.getEdgeCount("*")
            if filter_by:
                # TODO: use getEdgeCountFrom
                num_edges = sum(
                    self._graph.getEdgeCount(k, where="{}!=0".format(filter_by))
                    for k in num_edges_by_type
                )
                raise NotImplementedError
            else:
                num_edges = sum(num_edges_by_type.values())
            self.num_batches = math.ceil(num_edges / batch_size)
        else:
            # Otherwise, take the number of batches as is.
            self.num_batches = num_batches
        self._payload["num_batches"] = self.num_batches
        if filter_by:
            self._payload["filter_by"] = filter_by
        self._payload["shuffle"] = shuffle
        if self.kafka_address_producer:
            self._payload["kafka_address"] = self.kafka_address_producer
        # kafka_topic will be filled in later.
        # Output
        self.add_self_loop = add_self_loop
        # Install query
        self.query_name = self._install_query()

    def _install_query(self) -> str:
        # Install the right GSQL query for the loader.
        v_attr_names = self.v_in_feats + self.v_out_labels + self.v_extra_feats
        query_replace = {"{QUERYSUFFIX}": "_".join(v_attr_names)}
        attr_types = next(iter(self._v_schema.values()))
        if v_attr_names:
            query_print = '+","+'.join(
                "{}(s.{})".format(_udf_funcs[attr_types[attr]], attr)
                for attr in v_attr_names
            )
            query_replace["{VERTEXATTRS}"] = query_print
        else:
            query_replace['+ "," + {VERTEXATTRS}'] = ""
        query_path = os.path.join(
            os.path.dirname(os.path.abspath(__file__)),
            "gsql",
            "dataloaders",
            "graph_loader.gsql",
        )
        return install_query_file(self._graph, query_path, query_replace)

    def _start(self) -> None:
        # Create task and result queues
        self._read_task_q = Queue(self.buffer_size * 2)
        self._data_q = Queue(self.buffer_size)
        self._exit_event = Event()

        # Start requesting thread.
        if self.kafka_address_consumer:
            # If using kafka
            self._kafka_topic = "{}_{}".format(self.loader_id, self._iterations)
            self._payload["kafka_topic"] = self._kafka_topic
            self._requester = Thread(
                target=self._request_kafka,
                args=(
                    self._exit_event,
                    self._graph,
                    self.query_name,
                    self._kafka_consumer,
                    self._kafka_admin,
                    self._kafka_topic,
                    self.kafka_partitions,
                    self.kafka_replica,
                    self.max_kafka_msg_size,
                    self.kafka_retention_ms,
                    self.timeout,
                    self._payload,
                ),
            )
        else:
            # Otherwise, use rest api
            self._requester = Thread(
                target=self._request_rest,
                args=(
                    self._graph,
                    self.query_name,
                    self._read_task_q,
                    self.timeout,
                    self._payload,
                    "both",
                ),
            )
        self._requester.start()

        # If using Kafka, start downloading thread.
        if self.kafka_address_consumer:
            self._downloader = Thread(
                target=self._download_from_kafka,
                args=(
                    self._exit_event,
                    self._read_task_q,
                    self.num_batches,
                    True,
                    self._kafka_consumer,
                ),
            )
            self._downloader.start()

        # Start reading thread.
        v_attr_types = next(iter(self._v_schema.values()))
        if self.kafka_address_consumer:
            raw_format = "graph_bytes"
        else:
            raw_format = "graph_str"
        self._reader = Thread(
            target=self._read_data,
            args=(
                self._exit_event,
                self._read_task_q,
                self._data_q,
                raw_format,
                self.output_format,
                self.v_in_feats,
                self.v_out_labels,
                self.v_extra_feats,
                v_attr_types,
                [],
                [],
                [],
                {},
                self.add_self_loop,
                True,
            ),
        )
        self._reader.start()<|MERGE_RESOLUTION|>--- conflicted
+++ resolved
@@ -235,8 +235,6 @@
         self.query_name = ""
         raise NotImplementedError
 
-<<<<<<< HEAD
-=======
     def _is_query_installed(self, query_name: str) -> bool:
         target = "GET /query/{}/{}".format(self._graph.graphname, query_name)
         queries = self._graph.getInstalledQueries()
@@ -283,7 +281,6 @@
             print(status)
         return query_name
 
->>>>>>> 7b51ee3b
     @staticmethod
     def _request_kafka(
         exit_event: Event,
