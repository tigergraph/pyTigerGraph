--- conflicted
+++ resolved
@@ -252,7 +252,7 @@
     def _get_schema(self) -> Tuple[dict, dict]:
         v_schema = {}
         e_schema = {}
-        schema = self._graph.getSchema()
+        schema = self._graph.getSchema(force=True)
         # Get vertex schema
         for vtype in schema["VertexTypes"]:
             v = vtype["Name"]
@@ -274,6 +274,7 @@
             e_schema[e] = {}
             e_schema[e]["FromVertexTypeName"] = etype["FromVertexTypeName"]
             e_schema[e]["ToVertexTypeName"] = etype["ToVertexTypeName"]
+            e_schema[e]["IsDirected"] = etype["IsDirected"]
             for attr in etype["Attributes"]:
                 if attr["AttributeType"]["Name"] == "LIST":
                     e_schema[e][attr["AttributeName"]] = "LIST:" + attr["AttributeType"][
@@ -417,10 +418,18 @@
             resKey=None
         )
         # Check status
-        _stat_payload = {
-            "graph_name": tgraph.graphname,
-            "requestid": resp["request_id"],
-        }
+        try:
+            _stat_payload = {
+                "graph_name": tgraph.graphname,
+                "requestid": resp["request_id"],
+            }
+        except KeyError:
+            if resp["results"][0]["kafkaError"] != '':
+                raise TigerGraphException(
+                    "Error writing to Kafka: {}".format(resp["results"][0]["kafkaError"])
+                )
+            return
+            
         while not exit_event.is_set():
             status = tgraph._get(
                 tgraph.restppUrl + "/query_status", params=_stat_payload
@@ -942,13 +951,15 @@
                     edgelist[etype] = edges[etype][["tmp_id_x", "tmp_id_y"]]
             else:
                 for etype in edges:
-<<<<<<< HEAD
                     edgelist[etype] = edges[etype][["source", "target"]]
             for etype in edges:
                 edgelist[etype] = torch.tensor(edgelist[etype].to_numpy().T, dtype=torch.long)
             if mode == "dgl":
+                data = dgl.heterograph({
+                    (e_attr_types[etype]["FromVertexTypeName"], etype, e_attr_types[etype]["ToVertexTypeName"]): (edgelist[etype][0], edgelist[etype][1]) for etype in edgelist})
+                if add_self_loop:
+                    data = dgl.add_self_loop(data)
                 data.extra_data = {}
-                raise NotImplementedError
             elif mode == "pyg":
                 data = pygHeteroData()
                 for etype in edgelist:
@@ -1001,69 +1012,6 @@
                                   data, is_hetero, mode, "vertex", vtype)   
             del vertices
         
-=======
-                    edgelist[etype] = torch.tensor(edgelist[etype].to_numpy().T, dtype=torch.long)
-                if mode == "dgl":
-                    data = dgl.heterograph({
-                        (e_attr_types[etype]["FromVertexTypeName"], etype, e_attr_types[etype]["ToVertexTypeName"]): (edgelist[etype][0], edgelist[etype][1]) for etype in edgelist})
-                    if add_self_loop:
-                        data = dgl.add_self_loop(data)
-                    data.extra_data = {}
-                elif mode == "pyg":
-                    data = pygHeteroData()
-                    for etype in edgelist:
-                        if add_self_loop:
-                            edgelist[etype] = add_self_loops(edgelist[etype])[0]
-                        data[e_attr_types[etype]["FromVertexTypeName"], 
-                             etype,
-                             e_attr_types[etype]["ToVertexTypeName"]].edge_index = edgelist[etype]
-                del edgelist
-                # Deal with edge attributes
-                if e_in_feats:
-                    for etype in edges:
-                        if etype not in e_in_feats:
-                            continue
-                        add_attributes(e_in_feats[etype], e_attr_types[etype], edges[etype], 
-                                       data, is_hetero, mode, "edge_feat", "edge", etype)
-                if e_out_labels:
-                    for etype in edges:
-                        if etype not in e_out_labels:
-                            continue
-                        add_attributes(e_out_labels[etype], e_attr_types[etype], edges[etype], 
-                                       data, is_hetero, mode, "edge_label", "edge", etype)
-                if e_extra_feats:
-                    for etype in edges:
-                        if etype not in e_extra_feats:
-                            continue
-                        add_sep_attr(e_extra_feats[etype], e_attr_types[etype], edges[etype],
-                                     data, is_hetero, mode, "edge", etype)   
-                del edges
-                # Deal with vertex attributes next
-                if v_in_feats:
-                    for vtype in vertices:
-                        if vtype not in v_in_feats:
-                            continue
-                        add_attributes(v_in_feats[vtype], v_attr_types[vtype], vertices[vtype], 
-                                       data, is_hetero, mode, "x", "vertex", vtype)
-                if v_out_labels:
-                    for vtype in vertices:
-                        if vtype not in v_out_labels:
-                            continue
-                        add_attributes(v_out_labels[vtype], v_attr_types[vtype], vertices[vtype], 
-                                       data, is_hetero, mode, "y", "vertex", vtype)
-                if v_extra_feats:
-                    for vtype in vertices:
-                        if vtype not in v_extra_feats:
-                            continue
-                        add_sep_attr(v_extra_feats[vtype], v_attr_types[vtype], vertices[vtype],
-                                     data, is_hetero, mode, "vertex", vtype)   
-                del vertices
-        elif out_format.lower() == "dataframe":
-            pass
-        else:
-            raise NotImplementedError
-
->>>>>>> 16ff006e
         return data
 
 
