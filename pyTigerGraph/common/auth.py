--- conflicted
+++ resolved
@@ -116,10 +116,6 @@
         # Note that /requesttoken has sightly different response using username-password pair.
         # See https://docs.tigergraph.com/tigergraph-server/3.10/api/built-in-endpoints#_request_a_token
         token = response.get("results", response)["token"]
-<<<<<<< HEAD
-
-=======
->>>>>>> 1423ee3b
         if setToken:
             apiToken = token
             authHeader = {'Authorization': "Bearer " + apiToken}
