--- conflicted
+++ resolved
@@ -23,12 +23,6 @@
 
 
 class pyTigerGraphGSQL(pyTigerGraphBase):
-<<<<<<< HEAD
-=======
-    def gsql(self, query: str, graphname: str = None, options: list[str] = None) -> Union[str, dict]:
-        """Runs a GSQL query and processes the output.
->>>>>>> 44c0d8f3
-
     def _prepGSQL(self, query: str, graphname: str = None, options=None):
         logger.info("entry: gsql")
         if logger.level == logging.DEBUG:
@@ -201,7 +195,6 @@
 
         return 0
 
-<<<<<<< HEAD
     def _prepNewGetUDF(self, ExprFunctions: bool = True, ExprUtil: bool = True):
         urls = {}  # urls when using TG 4.x
         alt_urls = {}  # urls when using TG 3.x
@@ -279,9 +272,6 @@
         return self._parseNewGetUDF(responses, json_out=json_out)
 
     def getUDF(self, ExprFunctions: bool = True, ExprUtil: bool = True, json_out: bool = False) -> Union[str, Tuple[str, str], Dict[str, str]]:
-=======
-    def getUDF(self, ExprFunctions: bool = True, ExprUtil: bool = True, json_out: bool = False) -> Union[str, Tuple[str, str], Dict[str,str]]:       
->>>>>>> 44c0d8f3
         """Get user defined functions (UDF) installed in the database.
         See https://docs.tigergraph.com/gsql-ref/current/querying/func/query-user-defined-functions for details on UDFs.
 
