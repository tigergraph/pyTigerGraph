"""Authentication Functions

The functions on this page authenticate connections and manage TigerGraph credentials.
All functions in this module are called as methods on a link:https://docs.tigergraph.com/pytigergraph/current/core-functions/base[`TigerGraphConnection` object].
"""
import json
import logging
import time
import warnings
from datetime import datetime, timezone
from typing import Union
import inspect

import requests

from pyTigerGraph.pyTigerGraphException import TigerGraphException
from pyTigerGraph.pyTigerGraphGSQL import pyTigerGraphGSQL

logger = logging.getLogger(__name__)


class pyTigerGraphAuth(pyTigerGraphGSQL):

    def _parseGetSecrets(self, res):
        ret = {}
        lines = res.split("\n")
        i = 0
        while i < len(lines):
            l = lines[i]
            s = ""
            if "- Secret" in l:
                s = l.split(": ")[1]
                i += 1
                l = lines[i]
                if "- Alias" in l:
                    ret[l.split(": ")[1]] = s
            i += 1
        return ret

    def getSecrets(self) -> dict:
        """Issues a `SHOW SECRET` GSQL statement and returns the secret generated by that
            statement.
            Secrets are unique strings that serve as credentials when generating authentication tokens.

        Returns:
            A dictionary of `alias: secret_string` pairs.

        Notes:
            This function returns the masked version of the secret. The original value of the secret cannot
            be retrieved after creation.
        """
        logger.info("entry: getSecrets")

        res = self.gsql("""
            USE GRAPH {}
            SHOW SECRET""".format(self.graphname), )
        ret = self._parseGetSecrets(res)

        if logger.level == logging.DEBUG:
            logger.debug("return: " + str(ret))
        logger.info("exit: getSecrets")

        return ret
        # TODO Process response, return a dictionary of alias/secret pairs

    def showSecrets(self) -> dict:
        """DEPRECATED

        Use `getSecrets()` instead.
        """
        warnings.warn("The `showSecrets()` function is deprecated; use `getSecrets()` instead.",
                      DeprecationWarning)

        return self.getSecrets()

    # TODO getSecret()

    def _parseCreateSecret(self, res, alias: str = "", withAlias: bool = False):
        try:
            if ("already exists" in res):
                errorMsg = "The secret "
                if alias != "":
                    errorMsg += "with alias {} ".format(alias)
                errorMsg += "already exists."
                raise TigerGraphException(errorMsg, "E-00001")

            secret = "".join(res).replace('\n', '').split(
                'The secret: ')[1].split(" ")[0].strip()

            if not withAlias:
                if logger.level == logging.DEBUG:
                    logger.debug("return: " + str(secret))
                logger.info("exit: createSecret (withAlias")

                return secret

            if alias:
                ret = {alias: secret}

                if logger.level == logging.DEBUG:
                    logger.debug("return: " + str(ret))
                logger.info("exit: createSecret (alias)")

                return ret

            return secret

        except:
            raise

    def createSecret(self, alias: str = "", withAlias: bool = False) -> Union[str, dict]:
        """Issues a `CREATE SECRET` GSQL statement and returns the secret generated by that statement.
            Secrets are unique strings that serve as credentials when generating authentication tokens.

        Args:
            alias:
                The alias of the secret. /
                The system will generate a random alias for the secret if the user does not provide
                an alias for that secret. Randomly generated aliases begin with
                `AUTO_GENERATED_ALIAS_` and include a random 7-character string.
            withAlias:
                Return the new secret as an `{"alias": "secret"}` dictionary. This can be useful if
                an alias was not provided, for example if it is auto-generated).

        Returns:
            The secret string.

        Notes:
            Generally, secrets are generated by the database administrator and
            used to generate a token. If you use this function, please consider reviewing your
            internal processes of granting access to TigerGraph instances. Normally, this function
            should not be necessary and should not be executable by generic users.
        """
        logger.info("entry: createSecret")
        if logger.level == logging.DEBUG:
            logger.debug("params: " + self._locals(locals()))

        res = self.gsql("""
            USE GRAPH {}
            CREATE SECRET {} """.format(self.graphname, alias))
        secret = self._parseCreateSecret(res, alias=alias, withAlias=withAlias)

        # Alias was not provided, let's find out the autogenerated one
        # done in createSecret since need to call self.getSecrets which is a possibly async function
        if withAlias and not alias:
            masked = secret[:3] + "****" + secret[-3:]
            secs = self.getSecrets()
            for (a, s) in secs.items():
                if s == masked:
                    secret = {a: secret}

        if logger.level == logging.DEBUG:
            logger.debug("return: " + str(secret))
        logger.info("exit: createSecret")
        return secret

    def dropSecret(self, alias: Union[str, list], ignoreErrors: bool = True) -> str:
        """Drops a secret.
            See https://docs.tigergraph.com/tigergraph-server/current/user-access/managing-credentials#_drop_a_secret

            Args:
                alias:
                    One or more alias(es) of secret(s).
                ignoreErrors:
                    Ignore errors arising from trying to drop non-existent secrets.

            Raises:
                `TigerGraphException` if a non-existent secret is attempted to be dropped (unless
                `ignoreErrors` is `True`). Re-raises other exceptions.
        """
        logger.info("entry: dropSecret")
        if logger.level == logging.DEBUG:
            logger.debug("params: " + self._locals(locals()))

        if isinstance(alias, str):
            alias = [alias]
        cmd = """
            USE GRAPH {}""".format(self.graphname)
        for a in alias:
            cmd += """
                DROP SECRET {}""".format(a)
        res = self.gsql(cmd)
        if "Failed to drop secrets" in res and not ignoreErrors:
            raise TigerGraphException(res)

        if logger.level == logging.DEBUG:
            logger.debug("return: " + str(res))
        logger.info("exit: dropSecret")

        return res

    def _prep_newToken(self, secret: str = None, lifetime: int = None, token=None, method=None):
        # builds url and parameters for requesting get, refresh, and delete token

        # Endpoint changed in TG 3.5 (I guess? actually unsure...Written by poor intern refactoring ugly code...)
        # TODO: Test this on TG ver <3.5
        s, m, i = (0, 0, 0)
        if self.version:
            s, m, i = self.version.split(".")
        if 0 < int(s) < 3 or (int(s) == 3 and int(m) < 5):
            method = "GET"
            url = self.restppUrl + "/requesttoken?secret=" + secret + \
                ("&lifetime=" + str(lifetime) if lifetime else "") + \
                ("&token=" + token if token else "")
            authMode = None
            if not secret:
                raise TigerGraphException(
                    "Cannot request a token with username/password for versions < 3.5.")
        else:
            method = "POST"
            url = self.gsUrl + "/gsql/v1/tokens"  # used for TG 4.x
            data = {"graph": self.graphname}

            # alt_url and alt_data used to construct the method and url for functions run in TG version 3.x
            alt_url = self.restppUrl+"/requesttoken"  # used for TG 3.x
            alt_data = {}
            if lifetime:
                data["lifetime"] = str(lifetime)
                alt_data["lifetime"] = str(lifetime)
            if token:
                data["tokens"] = token
                alt_data["token"] = token
            if secret:
                authMode = "None"
                data["secret"] = secret
                alt_data["secret"] = secret
                alt_data = json.dumps(alt_data)
            else:
                authMode = "pwd"
                alt_data = str(alt_data)
        return method, url, alt_url, authMode, data, alt_data

    def _parse_newToken(self, res, setToken, mainVer):
        if not res.get("error"):
            if setToken:
                self.apiToken = res["token"]
                self.authHeader = {'Authorization': "Bearer " + self.apiToken}
            else:
                self.apiToken = None
                self.authHeader = {
                    'Authorization': 'Basic {0}'.format(self.base64_credential)}

            if res.get("expiration"):
                # On >=4.1 the format for the date of expiration changed. Convert back to old format
                # Can't use self._versionGreaterThan4_0 since you need a token for that
                if mainVer == 4:
                    ret = res["token"], res.get("expiration")
                else:
                    ret = res["token"], res.get("expiration"), \
                        datetime.utcfromtimestamp(
                            float(res.get("expiration"))).strftime('%Y-%m-%d %H:%M:%S')
            else:
                ret = res["token"]
            return ret

        if "Endpoint is not found from url = /requesttoken" in res["message"]:
            raise TigerGraphException("REST++ authentication is not enabled, can't generate token.",
                                      None)
        raise TigerGraphException(
            res["message"], (res["code"] if "code" in res else None))

    def _newToken(self, secret: str = None, lifetime: int = None, token=None, _method=None) -> Union[tuple, str]:
        method, url, alt_url, authMode, data, alt_data = self._prep_newToken(
            secret=secret, lifetime=lifetime, token=token)
        #  _method Used for delete and refresh token

        # method == GET when using old version since _prep_newToken() gets the method for getting a new token for a version
        if method == "GET":
            if _method:
                method = _method

            # Use TG < 3.5 format (no json data)
            res = self._req(method, url, authMode=authMode,
                            data=data, resKey=None)
            mainVer = 3
        else:
            if _method:
                method = _method

            # Try using TG 4.1 endpoint first, if url not found then try <4.1 endpoint
            try:
                res = self._req(method, url, authMode=authMode,
                                data=data, resKey=None, jsonData=True)
                mainVer = 4
            except requests.exceptions.HTTPError as e:
                if e.response.status_code == 404 or e.response.status_code == 405:
                    res = self._req(
                        method, alt_url, authMode=authMode, data=alt_data, resKey=None)
                    # res['token'] = res['results']['token'] # bringing token out to outer dict level for consistency, can't just use resKey="results" since want to preserve error message
                    mainVer = 3
                else:
                    raise e

        # uses mainVer instead of _versionGreaterThan4_0 since you need a token for verson checking
        return res, mainVer

    def newGetToken(self, secret: str = None, setToken: bool = True, lifetime: int = None) -> Union[tuple, str]:
        logger.info("entry: getToken")
        if logger.level == logging.DEBUG:
            logger.debug("params: " + self._locals(locals()))

        res, mainVer = self._newToken(secret=secret, lifetime=lifetime)
        token = self._parse_newToken(res, setToken, mainVer)
        logger.info("exit: getToken")
        return token

    def newRefreshToken(self, secret: str = None, setToken: bool = True, lifetime: int = None, token="") -> Union[tuple, str]:
        logger.info("entry: refreshToken")
        if logger.level == logging.DEBUG:
            logger.debug("params: " + self._locals(locals()))

        if self._versionGreaterThan4_0():
            logger.info("exit: refreshToken")
            raise TigerGraphException(
                "Refreshing tokens is only supported on versions of TigerGraph <= 4.0.0.", 0)

        if not token:
            token = self.apiToken
        res, mainVer = self._newToken(
            secret=secret, lifetime=lifetime, token=token, _method="PUT")
        newToken = self._parse_newToken(res, setToken, mainVer)
        logger.info("exit: refreshToken")
        return newToken

    def newDeleteToken(self, secret: str, token=None, skipNA=True) -> bool:
        if not token:
            token = self.apiToken
        res, _ = self._newToken(secret=secret, token=token, _method="DELETE")

        if not res["error"] or (res["code"] == "REST-3300" and skipNA):
            if logger.level == logging.DEBUG:
                logger.debug("return: " + str(True))
            logger.info("exit: deleteToken")

            return True

        raise TigerGraphException(
            res["message"], (res["code"] if "code" in res else None))

    def getToken(self, secret: str = None, setToken: bool = True, lifetime: int = None) -> Union[tuple, str]:
        """Requests an authorization token.

        This function returns a token only if REST++ authentication is enabled. If not, an exception
        will be raised.
        See https://docs.tigergraph.com/admin/admin-guide/user-access-management/user-privileges-and-authentication#rest-authentication

        Args:
            secret (str, Optional):
                The secret (string) generated in GSQL using `CREATE SECRET`.
                See https://docs.tigergraph.com/tigergraph-server/current/user-access/managing-credentials#_create_a_secret
            setToken (bool, Optional):
                Set the connection's API token to the new value (default: `True`).
            lifetime (int, Optional):
                Duration of token validity (in seconds, default 30 days = 2,592,000 seconds).

        Returns:
            If your TigerGraph instance is running version <=3.10, the return value is 
            a tuple of `(<token>, <expiration_timestamp_unixtime>, <expiration_timestamp_ISO8601>)`.
            The return value can be ignored, as the token is automatically set for the connection after this call.

            If your TigerGraph instance is running version 4.0, the return value is a tuple of `(<token>, <expiration_timestamp_with_local_time>).

            [NOTE]
            The expiration timestamp's time zone might be different from your computer's local time
            zone.

        Raises:
            `TigerGraphException` if REST++ authentication is not enabled or if an authentication
            error occurred.

        Endpoint:
            - `POST /requesttoken` (In TigerGraph versions 3.x)
                See https://docs.tigergraph.com/tigergraph-server/current/api/built-in-endpoints#_request_a_token
            - `POST /gsql/v1/tokens` (In TigerGraph versions 4.x)
        """
        logger.info("entry: getToken")
        if logger.level == logging.DEBUG:
            logger.debug("params: " + self._locals(locals()))

        s, m, i = (0, 0, 0)
        res = {}
        if self.version:
            s, m, i = self.version.split(".")
        success = False

        if secret and (int(s) < 3 or (int(s) == 3 and int(m) < 5)):
            try:
                # /gsql/v1/tokens endpoint only supported on version >=4.1 and replaced /requesttoken
                _json = {"secret": secret, "graph": self.graphname}
                if lifetime:
                    _json["lifetime"] = str(lifetime)
                res = self._req("POST", self.gsUrl +
                                "/gsql/v1/tokens", data=_json, jsonData=True, resKey=None)

                # if /gsql/v1/tokens endpoint doesn't exist then try old endpoint
                if res.status_code == 404:
<<<<<<< HEAD
                    res = self._req("GET", self.restppUrl +
                                    "/requesttoken?secret=" + secret +
                                    ("&lifetime=" + str(lifetime) if lifetime else ""), verify=False)
                    mainVer = 3  # Can't use _verGreaterThan4_0 to check version since you need to set a token for that
=======
                    res = requests.request("GET", self.restppUrl +
                        "/requesttoken?secret=" + secret +
                        ("&lifetime=" + str(lifetime) if lifetime else ""), verify=False)
                    mainVer = 3 # Can't use _verGreaterThan4_0 to check version since you need to set a token for that
>>>>>>> 44c0d8f3
                else:
                    mainVer = 4
                res = json.loads(res.text)

                if not res["error"]:
                    success = True
            except Exception as e:
                raise e
<<<<<<< HEAD
        elif not (success) and not (secret) and mainVer == 3:
            res = self._req("POST", self.restppUrl+"/requesttoken", authMode="pwd",
                            data=str({"graph": self.graphname}), resKey="results")
=======
        elif not(success) and not(secret):
            _json = {"graph": self.graphname}
            try:
                res = self._post(self.gsUrl +
                    "/gsql/v1/tokens", data=_json, authMode="pwd", jsonData=True, resKey=None)
                mainVer = 4
                
            # The new endpoint doesn't exist (since on TigerGraph Ver <4.1). Use old endpoint
            except requests.exceptions.HTTPError as e:
                if e.response.status_code == 404:    
                    res = self._post(self.restppUrl+"/requesttoken", authMode="pwd", data=str({"graph": self.graphname}), resKey="results")
                    mainVer = 3
                else:
                    raise e
>>>>>>> 44c0d8f3
            success = True
        elif not (success) and (int(s) < 3 or (int(s) == 3 and int(m) < 5)):
            raise TigerGraphException(
                "Cannot request a token with username/password for versions < 3.5.")

<<<<<<< HEAD
        if not success and mainVer == 3:  # can't use _verGreaterThan4_0 bc haven't set the token yet
=======

        if not success and mainVer == 3:
>>>>>>> 44c0d8f3
            try:
                data = {"secret": secret}

                if lifetime:
                    data["lifetime"] = str(lifetime)

                res = json.loads(requests.post(self.restppUrl + "/requesttoken",
                                               data=json.dumps(data), verify=False).text)
            except Exception as e:
                raise e

        if not res.get("error"):
            if setToken:
                self.apiToken = res["token"]
                self.authHeader = {'Authorization': "Bearer " + self.apiToken}
            else:
                self.apiToken = None
                self.authHeader = {
                    'Authorization': 'Basic {0}'.format(self.base64_credential)}

            if res.get("expiration"):
                # On >=4.1 the format for the date of expiration changed, can't get utc time stamp from it
                if mainVer == 4:
                    ret = res["token"], res.get("expiration")
                else:
                    ret = res["token"], res.get("expiration"), \
                        datetime.utcfromtimestamp(
                            float(res.get("expiration"))).strftime('%Y-%m-%d %H:%M:%S')
            else:
                ret = res["token"]

            if logger.level == logging.DEBUG:
                logger.debug("return: " + str(ret))
            logger.info("exit: getToken")

            return ret

        if "Endpoint is not found from url = /requesttoken" in res["message"]:
            raise TigerGraphException("REST++ authentication is not enabled, can't generate token.",
                                      None)
        raise TigerGraphException(
            res["message"], (res["code"] if "code" in res else None))

    def refreshToken(self, secret: str, token: str = "", setToken: bool = True, lifetime: int = None) -> tuple:
        """Extends a token's lifetime.

        This function works only if REST++ authentication is enabled. If not, an exception will be
        raised.
        See https://docs.tigergraph.com/admin/admin-guide/user-access-management/user-privileges-and-authentication#rest-authentication

        Args:
            secret:
                The secret (string) generated in GSQL using `CREATE SECRET`.
                See https://docs.tigergraph.com/tigergraph-server/current/user-access/managing-credentials#_create_a_secret
            token:
                The token requested earlier. If not specified, refreshes current connection's token.
            lifetime:
                Duration of token validity (in seconds, default 30 days = 2,592,000 seconds) from
                current system timestamp.

        Returns:
            A tuple of `(<token>, <expiration_timestamp_unixtime>, <expiration_timestamp_ISO8601>)`.
            The return value can be ignored. /
            New expiration timestamp will be now + lifetime seconds, _not_ current expiration
            timestamp + lifetime seconds.

            [NOTE]
            The expiration timestamp's time zone might be different from your computer's local time
            zone.


        Raises:
            `TigerGraphException` if REST++ authentication is not enabled, if an authentication error
            occurs, or if calling while using TigerGraph 4.x.

        Note:
            Not avaliable on TigerGraph version 4.x

        Endpoint:
            - `PUT /requesttoken`
                See https://docs.tigergraph.com/tigergraph-server/current/api/built-in-endpoints#_refresh_a_token
        TODO Rework lifetime parameter handling the same as in getToken()
        """
        logger.info("entry: refreshToken")
        if logger.level == logging.DEBUG:
            logger.debug("params: " + self._locals(locals()))

        s, m, i = (0, 0, 0)
        res = {}
        if self.version:
            s, m, i = self.version.split(".")
        success = False

        if not token:
            token = self.apiToken

        if self._versionGreaterThan4_0():
            logger.info("exit: refreshToken")
            raise TigerGraphException(
                "Refreshing tokens is only supported on versions of TigerGraph <= 4.0.0.", 0)

        if int(s) < 3 or (int(s) == 3 and int(m) < 5):
            if self.useCert and self.certPath:
                res = json.loads(requests.request("PUT", self.restppUrl + "/requesttoken?secret=" +
                                                  secret + "&token=" + token +
                                                  ("&lifetime=" + str(lifetime)
                                                   if lifetime else ""),
                                                  verify=False).text)
            else:
                res = json.loads(requests.request("PUT", self.restppUrl + "/requesttoken?secret=" +
<<<<<<< HEAD
                                                  secret + "&token=" + token +
                                                  ("&lifetime=" + str(lifetime)
                                                   if lifetime else "")
                                                  ).text)
=======
                    secret + "&token=" + token + ("&lifetime=" + str(lifetime) if lifetime else ""),
                    verify=False).text)
>>>>>>> 44c0d8f3
            if not res["error"]:
                success = True
            if "Endpoint is not found from url = /requesttoken" in res["message"]:
                raise TigerGraphException("REST++ authentication is not enabled, can't refresh token.",
                                          None)

        if not success:
            data = {"secret": secret, "token": token}
            if lifetime:
                data["lifetime"] = str(lifetime)
            if self.useCert is True and self.certPath is not None:
                res = json.loads(requests.put(self.restppUrl + "/requesttoken",
<<<<<<< HEAD
                                              data=json.dumps(data), verify=False).text)
            else:
                res = json.loads(requests.put(self.restppUrl + "/requesttoken",
                                              data=json.dumps(data), verify=False).text)
=======
                    data=json.dumps(data), verify=False).text)
            else:
                res = json.loads(requests.put(self.restppUrl + "/requesttoken",
                    data=json.dumps(data), verify=False).text)
>>>>>>> 44c0d8f3
            if not res["error"]:
                success = True
            if "Endpoint is not found from url = /requesttoken" in res["message"]:
                raise TigerGraphException("REST++ authentication is not enabled, can't refresh token.",
                                          None)

        if success:
            exp = time.time() + res["expiration"]
            ret = res["token"], int(exp), \
                datetime.fromtimestamp(exp, timezone.utc).strftime('%Y-%m-%d %H:%M:%S')

            if logger.level == logging.DEBUG:
                logger.debug("return: " + str(ret))
            logger.info("exit: refreshToken")

            return ret

        raise TigerGraphException(
            res["message"], (res["code"] if "code" in res else None))

    def deleteToken(self, secret, token=None, skipNA=True) -> bool:
        """Deletes a token.

        This function works only if REST++ authentication is enabled. If not, an exception will be
        raised.
        See https://docs.tigergraph.com/tigergraph-server/current/user-access/enabling-user-authentication#_enable_restpp_authentication

        Args:
            secret:
                The secret (string) generated in GSQL using `CREATE SECRET`.
                See https://docs.tigergraph.com/tigergraph-server/current/user-access/managing-credentials#_create_a_secret
            token:
                The token requested earlier. If not specified, deletes current connection's token,
                so be careful.
            skipNA:
                Don't raise an exception if the specified token does not exist.

        Returns:
            `True`, if deletion was successful, or if the token did not exist but `skipNA` was
            `True`.

        Raises:
            `TigerGraphException` if REST++ authentication is not enabled or an authentication error
            occurred, for example if the specified token does not exist.

        Endpoint:
            - `DELETE /requesttoken` (In TigerGraph version 3.x)
                See https://docs.tigergraph.com/tigergraph-server/current/api/built-in-endpoints#_delete_a_token
            - `DELETE /gsql/v1/tokens` (In TigerGraph version 4.x)
        """
        logger.info("entry: deleteToken")
        if logger.level == logging.DEBUG:
            logger.debug("params: " + self._locals(locals()))

        s, m, i = (0, 0, 0)
        res = {}
        if self.version:
            s, m, i = self.version.split(".")
        success = False

        if not token:
            token = self.apiToken

        if int(s) < 3 or (int(s) == 3 and int(m) < 5):
            if self.useCert is True and self.certPath is not None:
                if self._versionGreaterThan4_0():
                    res = requests.request("DELETE", self.gsUrl +
                                           "/gsql/v1/tokens", verify=False, json={"secret": secret, "token": token},
                                           headers={"X-User-Agent": "pyTigerGraph"})
                    res = json.loads(res.text)
                else:
                    res = json.loads(
                        requests.request("DELETE",
                                         self.restppUrl + "/requesttoken?secret=" + secret + "&token=" + token,
                                         verify=False).text)
            else:
                if self._versionGreaterThan4_0():
                    res = requests.request("DELETE", self.gsUrl +
                                           "/gsql/v1/tokens", verify=False, json={"tokens": token},
                                           headers={"X-User-Agent": "pyTigerGraph"})
                    res = json.loads(res.text)
                else:
                    res = json.loads(
                        requests.request("DELETE",
                                         self.restppUrl + "/requesttoken?secret=" + secret + "&token=" + token).text)
            if not res["error"]:
                success = True

        if not success:
            data = {"secret": secret, "token": token}
            if self.useCert is True and self.certPath is not None:
                res = json.loads(requests.delete(self.restppUrl + "/requesttoken",
                                                 data=json.dumps(data)).text)
            else:
                if self._versionGreaterThan4_0():
                    res = requests.request("DELETE", self.gsUrl +
                                           "/gsql/v1/tokens", verify=False, data=json.dumps(data),
                                           headers={"X-User-Agent": "pyTigerGraph"})
                    res = json.loads(res.text)
                else:
                    res = json.loads(requests.delete(self.restppUrl + "/requesttoken",
                                                     data=json.dumps(data), verify=False).text)

        if "Endpoint is not found from url = /requesttoken" in res["message"]:
            raise TigerGraphException("REST++ authentication is not enabled, can't delete token.",
                                      None)

        if not res["error"]:
            if logger.level == logging.DEBUG:
                logger.debug("return: " + str(True))
            logger.info("exit: deleteToken")

            return True

        if res["code"] == "REST-3300" and skipNA:
            if logger.level == logging.DEBUG:
                logger.debug("return: " + str(True))
            logger.info("exit: deleteToken")

            return True

        raise TigerGraphException(
            res["message"], (res["code"] if "code" in res else None))<|MERGE_RESOLUTION|>--- conflicted
+++ resolved
@@ -394,17 +394,10 @@
 
                 # if /gsql/v1/tokens endpoint doesn't exist then try old endpoint
                 if res.status_code == 404:
-<<<<<<< HEAD
                     res = self._req("GET", self.restppUrl +
                                     "/requesttoken?secret=" + secret +
                                     ("&lifetime=" + str(lifetime) if lifetime else ""), verify=False)
                     mainVer = 3  # Can't use _verGreaterThan4_0 to check version since you need to set a token for that
-=======
-                    res = requests.request("GET", self.restppUrl +
-                        "/requesttoken?secret=" + secret +
-                        ("&lifetime=" + str(lifetime) if lifetime else ""), verify=False)
-                    mainVer = 3 # Can't use _verGreaterThan4_0 to check version since you need to set a token for that
->>>>>>> 44c0d8f3
                 else:
                     mainVer = 4
                 res = json.loads(res.text)
@@ -413,11 +406,11 @@
                     success = True
             except Exception as e:
                 raise e
-<<<<<<< HEAD
+
         elif not (success) and not (secret) and mainVer == 3:
             res = self._req("POST", self.restppUrl+"/requesttoken", authMode="pwd",
                             data=str({"graph": self.graphname}), resKey="results")
-=======
+
         elif not(success) and not(secret):
             _json = {"graph": self.graphname}
             try:
@@ -432,18 +425,14 @@
                     mainVer = 3
                 else:
                     raise e
->>>>>>> 44c0d8f3
+
             success = True
         elif not (success) and (int(s) < 3 or (int(s) == 3 and int(m) < 5)):
             raise TigerGraphException(
                 "Cannot request a token with username/password for versions < 3.5.")
 
-<<<<<<< HEAD
+
         if not success and mainVer == 3:  # can't use _verGreaterThan4_0 bc haven't set the token yet
-=======
-
-        if not success and mainVer == 3:
->>>>>>> 44c0d8f3
             try:
                 data = {"secret": secret}
 
@@ -554,15 +543,11 @@
                                                   verify=False).text)
             else:
                 res = json.loads(requests.request("PUT", self.restppUrl + "/requesttoken?secret=" +
-<<<<<<< HEAD
                                                   secret + "&token=" + token +
                                                   ("&lifetime=" + str(lifetime)
                                                    if lifetime else "")
                                                   ).text)
-=======
-                    secret + "&token=" + token + ("&lifetime=" + str(lifetime) if lifetime else ""),
-                    verify=False).text)
->>>>>>> 44c0d8f3
+
             if not res["error"]:
                 success = True
             if "Endpoint is not found from url = /requesttoken" in res["message"]:
@@ -575,17 +560,11 @@
                 data["lifetime"] = str(lifetime)
             if self.useCert is True and self.certPath is not None:
                 res = json.loads(requests.put(self.restppUrl + "/requesttoken",
-<<<<<<< HEAD
                                               data=json.dumps(data), verify=False).text)
             else:
                 res = json.loads(requests.put(self.restppUrl + "/requesttoken",
                                               data=json.dumps(data), verify=False).text)
-=======
-                    data=json.dumps(data), verify=False).text)
-            else:
-                res = json.loads(requests.put(self.restppUrl + "/requesttoken",
-                    data=json.dumps(data), verify=False).text)
->>>>>>> 44c0d8f3
+
             if not res["error"]:
                 success = True
             if "Endpoint is not found from url = /requesttoken" in res["message"]:
